# Korean FastSpeech 2 - Pytorch Implementation (WIP)

![](./assets/model.png)

# Introduction

이 프로젝트는 Microsoft의 [**FastSpeech 2(Y. Ren et. al., 2020)**](https://arxiv.org/abs/2006.04558)를 [**Korean Single Speech dataset (이하 KSS dataset)**](https://www.kaggle.com/bryanpark/korean-single-speaker-speech-dataset)에서 동작하도록 구현한 것입니다. 본 소스코드는 ming024님의 [FastSpeech2](https://github.com/ming024/FastSpeech2) 코드를 기반으로 하였고, [Montreal Forced Aligner](https://github.com/MontrealCorpusTools/Montreal-Forced-Aligner)를 이용하여 duration 을 추출해 구현되었습니다.

본 프로젝트에서는 아래와 같은 contribution을 제공합니다.
* kss dataset에 대해 동작하게 만든 소스코드
* Montreal Forced Aligner로부터 추출한 kss dataset의 text-utterance duration 정보 (TextGrid)
* kss dataset에 대해 학습한 pretrained model (제공 예정)
    

<<<<<<< HEAD
## Install Dependencies

먼저, ffmpeg를 설치합니다.
```
sudo apt-get install ffmpeg
```


다음으로, 필요한 모듈을 pip를 이용하여 설치합니다.
=======
# Install Dependencies

먼저, 필요한 모듈을 pip를 이용하여 설치합니다.
>>>>>>> ad3feb1f
```
pip install -r requirements.txt
```

마지막으로, pytorch version 1.6을 설치합니다. 
* [권장] anaconda 가상환경 사용시,
    ```
    conda install pytorch torchvision cudatoolkit=10.2 -c pytorch
    ```
* pip 이용시,
    ```
    pip install torch===1.6.0 torchvision===0.7.0 -f https://download.pytorch.org/whl/torch_stable.html
    ```

# Preprocessing

**(1) kss dataset download**
* [Korean-Single-Speech dataset](https://www.kaggle.com/bryanpark/korean-single-speaker-speech-dataset): 12,853개(약 12시간)의 샘플로 구성된 한국어 여성 단일화자 발화 dataset입니다.

dataset을 다운로드 하신 후, 압축을 해제하시고 ``hparams.py``에 있는 ``data_path``에 다운받은 kss dataset의 경로를 기록해주세요.

**(2) phoneme-utterance sequence간 alignment 정보 download**

FastSpeech2를 학습하기 위해서는 [Montreal Forced Aligner](https://montreal-forced-aligner.readthedocs.io/en/latest/)(MFA)에서 추출된 utterances와 phoneme sequence간의 alignment가 필요합니다. kss dataset에 대한 alignment 정보는 [여기](https://drive.google.com/file/d/1bq4DzgzuxY2uo6D_Ri_hd53KLnmU-mdI/view?usp=sharing)에서 다운로드 가능합니다. 다운 받은 ```TextGrid.zip```파일을 ``프로젝트 폴더 (Korean-FastSpeech2-Pytorch)``에 두시면 됩니다. 
***KSS dataset에 적용된 License로 인해 kss dataset에서 추출된 TextGrid를 상업적으로 사용하는 것을 금합니다.**

**(3) 데이터 전처리**
```
python preprocess.py
```
data 전처리를 위해 위의 커맨드를 입력해 주세요. 전처리 된 데이터는 프로젝트 폴더의 ``preprocessed/`` 폴더에 생성됩니다.
    
**(4) ``stat.txt``확인 후 ``hparams.py``를  update** 

preprocessing 후에 ``hp.preprocessed_path/stat.txt`` 파일을 확인해 주세요. 그리고 ``hparams.py``의 f0_min, f0_max, energy_min, energy_max 변수를 업데이트해 주세요.

    
# Train
모델 학습을 진행하기 위한 커맨드는 다음과 같습니다.
```
python train.py
```
학습된 모델은 ``ckpt/``에 저장되고 tensorboard log는 ``log/``에 저장됩니다. 학습시 evaluate 과정에서 생성된 음성은 ``synth/`` 폴더에 저장됩니다.

# Synthesis
학습된 파라미터를 기반으로 음성을 생성하는 명령어는 다음과 같습니다. 
```
python synthesis.py --step 300000
```
합성된 음성은  ```results/``` directory에서 확인하실 수 있습니다.

# Pretrained model
사전학습된 모델은 합성 음성의 기계음 이슈를 해결한 후 공개할 예정입니다.


# Tensorboard
```
tensorboard --logdir log/hp.dataset/
```
tensorboard log들은 ```log/hp.dataset/``` directory에 저장됩니다. 그러므로 위의 커멘드를 이용하여 tensorboard를 실행해 학습 상황을 모니터링 하실 수 있습니다.

# Issues and TODOs
- pitch, energy loss가 total loss의 대부분을 차지하여 개선 중에 있음.
- 생성된 음성에서의 기계음 문제
- pretrained model 업로드
- [other issues](https://github.com/ming024/FastSpeech2) from ming024's implementation


# Acknowledgements
We specially thank to ming024 for providing FastSpeech2 pytorch-implentation. This work is mostly based on **the undergraduate researcher, Joshua-1995(김성재)**'s efforts. We also thank to him for his devotion.


# References
- [FastSpeech 2: Fast and High-Quality End-to-End Text to Speech](https://arxiv.org/abs/2006.04558), Y. Ren, *et al*.
- [FastSpeech: Fast, Robust and Controllable Text to Speech](https://arxiv.org/abs/1905.09263), Y. Ren, *et al*.
- [ming024's FastSpeech2 impelmentation](https://github.com/ming024/FastSpeech2)
- [NVIDIA's WaveGlow implementation](https://github.com/NVIDIA/waveglow)
- [seungwonpark's MelGAN implementation](https://github.com/seungwonpark/melgan)<|MERGE_RESOLUTION|>--- conflicted
+++ resolved
@@ -12,7 +12,6 @@
 * kss dataset에 대해 학습한 pretrained model (제공 예정)
     
 
-<<<<<<< HEAD
 ## Install Dependencies
 
 먼저, ffmpeg를 설치합니다.
@@ -20,13 +19,7 @@
 sudo apt-get install ffmpeg
 ```
 
-
 다음으로, 필요한 모듈을 pip를 이용하여 설치합니다.
-=======
-# Install Dependencies
-
-먼저, 필요한 모듈을 pip를 이용하여 설치합니다.
->>>>>>> ad3feb1f
 ```
 pip install -r requirements.txt
 ```
