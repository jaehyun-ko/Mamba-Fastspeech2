--- conflicted
+++ resolved
@@ -1,246 +1,242 @@
-import torch
-import torch.nn as nn
-from torch.utils.data import DataLoader
-from torch.utils.tensorboard import SummaryWriter
-import os
-
-<<<<<<< HEAD
-os.environ["CUDA_DEVICE_ORDER"]="PCI_BUS_ID"
-=======
-os.environ["CUDA_DEVICE_ORDER"]="PCI_BUS_ID"   
->>>>>>> 399a13d2
-os.environ["CUDA_VISIBLE_DEVICES"]="6,7"
-
-
-import numpy as np
-import argparse
-import time
-
-from fastspeech2 import FastSpeech2
-from loss import FastSpeech2Loss
-from dataset import Dataset
-from optimizer import ScheduledOptim
-from evaluate import evaluate
-import hparams as hp
-import utils
-import audio as Audio
-
-def main(args):
-    torch.manual_seed(0)
-
-    # Get device
-    device = torch.device('cuda'if torch.cuda.is_available()else 'cpu')
-    
-    # Get dataset
-    dataset = Dataset("train.txt") 
-    loader = DataLoader(dataset, batch_size=hp.batch_size**2, shuffle=True, 
-        collate_fn=dataset.collate_fn, drop_last=True, num_workers=0)
-
-    # Define model
-    model = nn.DataParallel(FastSpeech2()).to(device)
-    print("Model Has Been Defined")
-    num_param = utils.get_param_num(model)
-    print('Number of FastSpeech2 Parameters:', num_param)
-
-    # Optimizer and loss
-    optimizer = torch.optim.Adam(model.parameters(), betas=hp.betas, eps=hp.eps, weight_decay = hp.weight_decay)
-    scheduled_optim = ScheduledOptim(optimizer, hp.decoder_hidden, hp.n_warm_up_step, args.restore_step)
-    Loss = FastSpeech2Loss().to(device) 
-    print("Optimizer and Loss Function Defined.")
-
-    # Load checkpoint if exists
-    checkpoint_path = os.path.join(hp.checkpoint_path)
-    try:
-        checkpoint = torch.load(os.path.join(
-            checkpoint_path, 'checkpoint_{}.pth.tar'.format(args.restore_step)))
-        model.load_state_dict(checkpoint['model'])
-        optimizer.load_state_dict(checkpoint['optimizer'])
-        print("\n---Model Restored at Step {}---\n".format(args.restore_step))
-    except:
-        print("\n---Start New Training---\n")
-        if not os.path.exists(checkpoint_path):
-            os.makedirs(checkpoint_path)
-
-    # Load vocoder
-    if hp.vocoder == 'melgan':
-        melgan = utils.get_melgan()
-        melgan.to(device)
-    elif hp.vocoder == 'waveglow':
-        waveglow = utils.get_waveglow()
-        waveglow.to(device)
-
-    # Init logger
-    log_path = hp.log_path
-    if not os.path.exists(log_path):
-        os.makedirs(log_path)
-        os.makedirs(os.path.join(log_path, 'train'))
-        os.makedirs(os.path.join(log_path, 'validation'))
-    train_logger = SummaryWriter(os.path.join(log_path, 'train'))
-    val_logger = SummaryWriter(os.path.join(log_path, 'validation'))
-
-    # Init synthesis directory
-    synth_path = hp.synth_path
-    if not os.path.exists(synth_path):
-        os.makedirs(synth_path)
-
-    # Define Some Information
-    Time = np.array([])
-    Start = time.perf_counter()
-    
-    # Training
-    model = model.train()
-    for epoch in range(hp.epochs):
-        # Get Training Loader
-        total_step = hp.epochs * len(loader) * hp.batch_size
-
-        for i, batchs in enumerate(loader):
-            for j, data_of_batch in enumerate(batchs):
-                start_time = time.perf_counter()
-
-                current_step = i*hp.batch_size + j + args.restore_step + epoch*len(loader)*hp.batch_size + 1
-                
-                # Get Data
-                text = torch.from_numpy(data_of_batch["text"]).long().to(device)
-                mel_target = torch.from_numpy(data_of_batch["mel_target"]).float().to(device)
-                D = torch.from_numpy(data_of_batch["D"]).long().to(device)
-                log_D = torch.from_numpy(data_of_batch["log_D"]).float().to(device)
-                f0 = torch.from_numpy(data_of_batch["f0"]).float().to(device)
-                energy = torch.from_numpy(data_of_batch["energy"]).float().to(device)
-                src_len = torch.from_numpy(data_of_batch["src_len"]).long().to(device)
-                mel_len = torch.from_numpy(data_of_batch["mel_len"]).long().to(device)
-                max_src_len = np.max(data_of_batch["src_len"]).astype(np.int32)
-                max_mel_len = np.max(data_of_batch["mel_len"]).astype(np.int32)
-                
-                # Forward
-                mel_output, mel_postnet_output, log_duration_output, f0_output, energy_output, src_mask, mel_mask, _ = model(
-                    text, src_len, mel_len, D, f0, energy, max_src_len, max_mel_len)
-                
-                # Cal Loss
-                mel_loss, mel_postnet_loss, d_loss, f_loss, e_loss = Loss(
-                        log_duration_output, log_D, f0_output, f0, energy_output, energy, mel_output, mel_postnet_output, mel_target, ~src_mask, ~mel_mask)
-                total_loss = mel_loss + mel_postnet_loss + d_loss + f_loss + e_loss
-                 
-                # Logger
-                t_l = total_loss.item()
-                m_l = mel_loss.item()
-                m_p_l = mel_postnet_loss.item()
-                d_l = d_loss.item()
-                f_l = f_loss.item()
-                e_l = e_loss.item()
-                with open(os.path.join(log_path, "total_loss.txt"), "a") as f_total_loss:
-                    f_total_loss.write(str(t_l)+"\n")
-                with open(os.path.join(log_path, "mel_loss.txt"), "a") as f_mel_loss:
-                    f_mel_loss.write(str(m_l)+"\n")
-                with open(os.path.join(log_path, "mel_postnet_loss.txt"), "a") as f_mel_postnet_loss:
-                    f_mel_postnet_loss.write(str(m_p_l)+"\n")
-                with open(os.path.join(log_path, "duration_loss.txt"), "a") as f_d_loss:
-                    f_d_loss.write(str(d_l)+"\n")
-                with open(os.path.join(log_path, "f0_loss.txt"), "a") as f_f_loss:
-                    f_f_loss.write(str(f_l)+"\n")
-                with open(os.path.join(log_path, "energy_loss.txt"), "a") as f_e_loss:
-                    f_e_loss.write(str(e_l)+"\n")
-                 
-                # Backward
-                total_loss = total_loss / hp.acc_steps
-                total_loss.backward()
-                if current_step % hp.acc_steps != 0:
-                    continue
-
-                # Clipping gradients to avoid gradient explosion
-                nn.utils.clip_grad_norm_(model.parameters(), hp.grad_clip_thresh)
-
-                # Update weights
-                scheduled_optim.step_and_update_lr()
-                scheduled_optim.zero_grad()
-                
-                # Print
-                if current_step % hp.log_step == 0:
-                    Now = time.perf_counter()
-
-                    str1 = "Epoch [{}/{}], Step [{}/{}]:".format(
-                        epoch+1, hp.epochs, current_step, total_step)
-                    str2 = "Total Loss: {:.4f}, Mel Loss: {:.4f}, Mel PostNet Loss: {:.4f}, Duration Loss: {:.4f}, F0 Loss: {:.4f}, Energy Loss: {:.4f};".format(
-                        t_l, m_l, m_p_l, d_l, f_l, e_l)
-                    str3 = "Time Used: {:.3f}s, Estimated Time Remaining: {:.3f}s.".format(
-                        (Now-Start), (total_step-current_step)*np.mean(Time))
-
-                    print("\n" + str1)
-                    print(str2)
-                    print(str3)
-                    
-                    with open(os.path.join(log_path, "log.txt"), "a") as f_log:
-                        f_log.write(str1 + "\n")
-                        f_log.write(str2 + "\n")
-                        f_log.write(str3 + "\n")
-                        f_log.write("\n")
-
-                    train_logger.add_scalar('Loss/total_loss', t_l, current_step)
-                    train_logger.add_scalar('Loss/mel_loss', m_l, current_step)
-                    train_logger.add_scalar('Loss/mel_postnet_loss', m_p_l, current_step)
-                    train_logger.add_scalar('Loss/duration_loss', d_l, current_step)
-                    train_logger.add_scalar('Loss/F0_loss', f_l, current_step)
-                    train_logger.add_scalar('Loss/energy_loss', e_l, current_step)
-                
-                if current_step % hp.save_step == 0:
-                    torch.save({'model': model.state_dict(), 'optimizer': optimizer.state_dict(
-                    )}, os.path.join(checkpoint_path, 'checkpoint_{}.pth.tar'.format(current_step)))
-                    print("save model at step {} ...".format(current_step))
-
-                if current_step % hp.synth_step == 0:
-                    length = mel_len[0].item()
-                    mel_target_torch = mel_target[0, :length].detach().unsqueeze(0).transpose(1, 2)
-                    mel_target = mel_target[0, :length].detach().cpu().transpose(0, 1)
-                    mel_torch = mel_output[0, :length].detach().unsqueeze(0).transpose(1, 2)
-                    mel = mel_output[0, :length].detach().cpu().transpose(0, 1)
-                    mel_postnet_torch = mel_postnet_output[0, :length].detach().unsqueeze(0).transpose(1, 2)
-                    mel_postnet = mel_postnet_output[0, :length].detach().cpu().transpose(0, 1)
-                    Audio.tools.inv_mel_spec(mel, os.path.join(synth_path, "step_{}_griffin_lim.wav".format(current_step)))
-                    Audio.tools.inv_mel_spec(mel_postnet, os.path.join(synth_path, "step_{}_postnet_griffin_lim.wav".format(current_step)))
-                    
-                    if hp.vocoder == 'melgan':
-                        utils.melgan_infer(mel_torch, melgan, os.path.join(hp.synth_path, 'step_{}_{}.wav'.format(current_step, hp.vocoder)))
-                        utils.melgan_infer(mel_postnet_torch, melgan, os.path.join(hp.synth_path, 'step_{}_postnet_{}.wav'.format(current_step, hp.vocoder)))
-                        utils.melgan_infer(mel_target_torch, melgan, os.path.join(hp.synth_path, 'step_{}_ground-truth_{}.wav'.format(current_step, hp.vocoder)))
-                    elif hp.vocoder == 'waveglow':
-                        utils.waveglow_infer(mel_torch, waveglow, os.path.join(hp.synth_path, 'step_{}_{}.wav'.format(current_step, hp.vocoder)))
-                        utils.waveglow_infer(mel_postnet_torch, waveglow, os.path.join(hp.synth_path, 'step_{}_postnet_{}.wav'.format(current_step, hp.vocoder)))
-                        utils.waveglow_infer(mel_target_torch, waveglow, os.path.join(hp.synth_path, 'step_{}_ground-truth_{}.wav'.format(current_step, hp.vocoder)))
-                    
-                    f0 = f0[0, :length].detach().cpu().numpy()
-                    energy = energy[0, :length].detach().cpu().numpy()
-                    f0_output = f0_output[0, :length].detach().cpu().numpy()
-                    energy_output = energy_output[0, :length].detach().cpu().numpy()
-                    
-                    utils.plot_data([(mel_postnet.numpy(), f0_output, energy_output), (mel_target.numpy(), f0, energy)], 
-                        ['Synthetized Spectrogram', 'Ground-Truth Spectrogram'], filename=os.path.join(synth_path, 'step_{}.png'.format(current_step)))
-                
-                if current_step % hp.eval_step == 0:
-                    model.eval()
-                    with torch.no_grad():
-                        d_l, f_l, e_l, m_l, m_p_l = evaluate(model, current_step)
-                        t_l = d_l + f_l + e_l + m_l + m_p_l
-                        
-                        val_logger.add_scalar('Loss/total_loss', t_l, current_step)
-                        val_logger.add_scalar('Loss/mel_loss', m_l, current_step)
-                        val_logger.add_scalar('Loss/mel_postnet_loss', m_p_l, current_step)
-                        val_logger.add_scalar('Loss/duration_loss', d_l, current_step)
-                        val_logger.add_scalar('Loss/F0_loss', f_l, current_step)
-                        val_logger.add_scalar('Loss/energy_loss', e_l, current_step)
-
-                    model.train()
-
-                end_time = time.perf_counter()
-                Time = np.append(Time, end_time - start_time)
-                if len(Time) == hp.clear_Time:
-                    temp_value = np.mean(Time)
-                    Time = np.delete(
-                        Time, [i for i in range(len(Time))], axis=None)
-                    Time = np.append(Time, temp_value)
-
-if __name__ == "__main__":
-
-    parser = argparse.ArgumentParser()
-    parser.add_argument('--restore_step', type=int, default=0)
-    args = parser.parse_args()
-
-    main(args)
+import torch
+import torch.nn as nn
+from torch.utils.data import DataLoader
+from torch.utils.tensorboard import SummaryWriter
+import os
+
+os.environ["CUDA_DEVICE_ORDER"]="PCI_BUS_ID"   
+os.environ["CUDA_VISIBLE_DEVICES"]="6,7"
+
+
+import numpy as np
+import argparse
+import time
+
+from fastspeech2 import FastSpeech2
+from loss import FastSpeech2Loss
+from dataset import Dataset
+from optimizer import ScheduledOptim
+from evaluate import evaluate
+import hparams as hp
+import utils
+import audio as Audio
+
+def main(args):
+    torch.manual_seed(0)
+
+    # Get device
+    device = torch.device('cuda'if torch.cuda.is_available()else 'cpu')
+    
+    # Get dataset
+    dataset = Dataset("train.txt") 
+    loader = DataLoader(dataset, batch_size=hp.batch_size**2, shuffle=True, 
+        collate_fn=dataset.collate_fn, drop_last=True, num_workers=0)
+
+    # Define model
+    model = nn.DataParallel(FastSpeech2()).to(device)
+    print("Model Has Been Defined")
+    num_param = utils.get_param_num(model)
+    print('Number of FastSpeech2 Parameters:', num_param)
+
+    # Optimizer and loss
+    optimizer = torch.optim.Adam(model.parameters(), betas=hp.betas, eps=hp.eps, weight_decay = hp.weight_decay)
+    scheduled_optim = ScheduledOptim(optimizer, hp.decoder_hidden, hp.n_warm_up_step, args.restore_step)
+    Loss = FastSpeech2Loss().to(device) 
+    print("Optimizer and Loss Function Defined.")
+
+    # Load checkpoint if exists
+    checkpoint_path = os.path.join(hp.checkpoint_path)
+    try:
+        checkpoint = torch.load(os.path.join(
+            checkpoint_path, 'checkpoint_{}.pth.tar'.format(args.restore_step)))
+        model.load_state_dict(checkpoint['model'])
+        optimizer.load_state_dict(checkpoint['optimizer'])
+        print("\n---Model Restored at Step {}---\n".format(args.restore_step))
+    except:
+        print("\n---Start New Training---\n")
+        if not os.path.exists(checkpoint_path):
+            os.makedirs(checkpoint_path)
+
+    # Load vocoder
+    if hp.vocoder == 'melgan':
+        melgan = utils.get_melgan()
+        melgan.to(device)
+    elif hp.vocoder == 'waveglow':
+        waveglow = utils.get_waveglow()
+        waveglow.to(device)
+
+    # Init logger
+    log_path = hp.log_path
+    if not os.path.exists(log_path):
+        os.makedirs(log_path)
+        os.makedirs(os.path.join(log_path, 'train'))
+        os.makedirs(os.path.join(log_path, 'validation'))
+    train_logger = SummaryWriter(os.path.join(log_path, 'train'))
+    val_logger = SummaryWriter(os.path.join(log_path, 'validation'))
+
+    # Init synthesis directory
+    synth_path = hp.synth_path
+    if not os.path.exists(synth_path):
+        os.makedirs(synth_path)
+
+    # Define Some Information
+    Time = np.array([])
+    Start = time.perf_counter()
+    
+    # Training
+    model = model.train()
+    for epoch in range(hp.epochs):
+        # Get Training Loader
+        total_step = hp.epochs * len(loader) * hp.batch_size
+
+        for i, batchs in enumerate(loader):
+            for j, data_of_batch in enumerate(batchs):
+                start_time = time.perf_counter()
+
+                current_step = i*hp.batch_size + j + args.restore_step + epoch*len(loader)*hp.batch_size + 1
+                
+                # Get Data
+                text = torch.from_numpy(data_of_batch["text"]).long().to(device)
+                mel_target = torch.from_numpy(data_of_batch["mel_target"]).float().to(device)
+                D = torch.from_numpy(data_of_batch["D"]).long().to(device)
+                log_D = torch.from_numpy(data_of_batch["log_D"]).float().to(device)
+                f0 = torch.from_numpy(data_of_batch["f0"]).float().to(device)
+                energy = torch.from_numpy(data_of_batch["energy"]).float().to(device)
+                src_len = torch.from_numpy(data_of_batch["src_len"]).long().to(device)
+                mel_len = torch.from_numpy(data_of_batch["mel_len"]).long().to(device)
+                max_src_len = np.max(data_of_batch["src_len"]).astype(np.int32)
+                max_mel_len = np.max(data_of_batch["mel_len"]).astype(np.int32)
+                
+                # Forward
+                mel_output, mel_postnet_output, log_duration_output, f0_output, energy_output, src_mask, mel_mask, _ = model(
+                    text, src_len, mel_len, D, f0, energy, max_src_len, max_mel_len)
+                
+                # Cal Loss
+                mel_loss, mel_postnet_loss, d_loss, f_loss, e_loss = Loss(
+                        log_duration_output, log_D, f0_output, f0, energy_output, energy, mel_output, mel_postnet_output, mel_target, ~src_mask, ~mel_mask)
+                total_loss = mel_loss + mel_postnet_loss + d_loss + f_loss + e_loss
+                 
+                # Logger
+                t_l = total_loss.item()
+                m_l = mel_loss.item()
+                m_p_l = mel_postnet_loss.item()
+                d_l = d_loss.item()
+                f_l = f_loss.item()
+                e_l = e_loss.item()
+                with open(os.path.join(log_path, "total_loss.txt"), "a") as f_total_loss:
+                    f_total_loss.write(str(t_l)+"\n")
+                with open(os.path.join(log_path, "mel_loss.txt"), "a") as f_mel_loss:
+                    f_mel_loss.write(str(m_l)+"\n")
+                with open(os.path.join(log_path, "mel_postnet_loss.txt"), "a") as f_mel_postnet_loss:
+                    f_mel_postnet_loss.write(str(m_p_l)+"\n")
+                with open(os.path.join(log_path, "duration_loss.txt"), "a") as f_d_loss:
+                    f_d_loss.write(str(d_l)+"\n")
+                with open(os.path.join(log_path, "f0_loss.txt"), "a") as f_f_loss:
+                    f_f_loss.write(str(f_l)+"\n")
+                with open(os.path.join(log_path, "energy_loss.txt"), "a") as f_e_loss:
+                    f_e_loss.write(str(e_l)+"\n")
+                 
+                # Backward
+                total_loss = total_loss / hp.acc_steps
+                total_loss.backward()
+                if current_step % hp.acc_steps != 0:
+                    continue
+
+                # Clipping gradients to avoid gradient explosion
+                nn.utils.clip_grad_norm_(model.parameters(), hp.grad_clip_thresh)
+
+                # Update weights
+                scheduled_optim.step_and_update_lr()
+                scheduled_optim.zero_grad()
+                
+                # Print
+                if current_step % hp.log_step == 0:
+                    Now = time.perf_counter()
+
+                    str1 = "Epoch [{}/{}], Step [{}/{}]:".format(
+                        epoch+1, hp.epochs, current_step, total_step)
+                    str2 = "Total Loss: {:.4f}, Mel Loss: {:.4f}, Mel PostNet Loss: {:.4f}, Duration Loss: {:.4f}, F0 Loss: {:.4f}, Energy Loss: {:.4f};".format(
+                        t_l, m_l, m_p_l, d_l, f_l, e_l)
+                    str3 = "Time Used: {:.3f}s, Estimated Time Remaining: {:.3f}s.".format(
+                        (Now-Start), (total_step-current_step)*np.mean(Time))
+
+                    print("\n" + str1)
+                    print(str2)
+                    print(str3)
+                    
+                    with open(os.path.join(log_path, "log.txt"), "a") as f_log:
+                        f_log.write(str1 + "\n")
+                        f_log.write(str2 + "\n")
+                        f_log.write(str3 + "\n")
+                        f_log.write("\n")
+
+                    train_logger.add_scalar('Loss/total_loss', t_l, current_step)
+                    train_logger.add_scalar('Loss/mel_loss', m_l, current_step)
+                    train_logger.add_scalar('Loss/mel_postnet_loss', m_p_l, current_step)
+                    train_logger.add_scalar('Loss/duration_loss', d_l, current_step)
+                    train_logger.add_scalar('Loss/F0_loss', f_l, current_step)
+                    train_logger.add_scalar('Loss/energy_loss', e_l, current_step)
+                
+                if current_step % hp.save_step == 0:
+                    torch.save({'model': model.state_dict(), 'optimizer': optimizer.state_dict(
+                    )}, os.path.join(checkpoint_path, 'checkpoint_{}.pth.tar'.format(current_step)))
+                    print("save model at step {} ...".format(current_step))
+
+                if current_step % hp.synth_step == 0:
+                    length = mel_len[0].item()
+                    mel_target_torch = mel_target[0, :length].detach().unsqueeze(0).transpose(1, 2)
+                    mel_target = mel_target[0, :length].detach().cpu().transpose(0, 1)
+                    mel_torch = mel_output[0, :length].detach().unsqueeze(0).transpose(1, 2)
+                    mel = mel_output[0, :length].detach().cpu().transpose(0, 1)
+                    mel_postnet_torch = mel_postnet_output[0, :length].detach().unsqueeze(0).transpose(1, 2)
+                    mel_postnet = mel_postnet_output[0, :length].detach().cpu().transpose(0, 1)
+                    Audio.tools.inv_mel_spec(mel, os.path.join(synth_path, "step_{}_griffin_lim.wav".format(current_step)))
+                    Audio.tools.inv_mel_spec(mel_postnet, os.path.join(synth_path, "step_{}_postnet_griffin_lim.wav".format(current_step)))
+                    
+                    if hp.vocoder == 'melgan':
+                        utils.melgan_infer(mel_torch, melgan, os.path.join(hp.synth_path, 'step_{}_{}.wav'.format(current_step, hp.vocoder)))
+                        utils.melgan_infer(mel_postnet_torch, melgan, os.path.join(hp.synth_path, 'step_{}_postnet_{}.wav'.format(current_step, hp.vocoder)))
+                        utils.melgan_infer(mel_target_torch, melgan, os.path.join(hp.synth_path, 'step_{}_ground-truth_{}.wav'.format(current_step, hp.vocoder)))
+                    elif hp.vocoder == 'waveglow':
+                        utils.waveglow_infer(mel_torch, waveglow, os.path.join(hp.synth_path, 'step_{}_{}.wav'.format(current_step, hp.vocoder)))
+                        utils.waveglow_infer(mel_postnet_torch, waveglow, os.path.join(hp.synth_path, 'step_{}_postnet_{}.wav'.format(current_step, hp.vocoder)))
+                        utils.waveglow_infer(mel_target_torch, waveglow, os.path.join(hp.synth_path, 'step_{}_ground-truth_{}.wav'.format(current_step, hp.vocoder)))
+                    
+                    f0 = f0[0, :length].detach().cpu().numpy()
+                    energy = energy[0, :length].detach().cpu().numpy()
+                    f0_output = f0_output[0, :length].detach().cpu().numpy()
+                    energy_output = energy_output[0, :length].detach().cpu().numpy()
+                    
+                    utils.plot_data([(mel_postnet.numpy(), f0_output, energy_output), (mel_target.numpy(), f0, energy)], 
+                        ['Synthetized Spectrogram', 'Ground-Truth Spectrogram'], filename=os.path.join(synth_path, 'step_{}.png'.format(current_step)))
+                
+                if current_step % hp.eval_step == 0:
+                    model.eval()
+                    with torch.no_grad():
+                        d_l, f_l, e_l, m_l, m_p_l = evaluate(model, current_step)
+                        t_l = d_l + f_l + e_l + m_l + m_p_l
+                        
+                        val_logger.add_scalar('Loss/total_loss', t_l, current_step)
+                        val_logger.add_scalar('Loss/mel_loss', m_l, current_step)
+                        val_logger.add_scalar('Loss/mel_postnet_loss', m_p_l, current_step)
+                        val_logger.add_scalar('Loss/duration_loss', d_l, current_step)
+                        val_logger.add_scalar('Loss/F0_loss', f_l, current_step)
+                        val_logger.add_scalar('Loss/energy_loss', e_l, current_step)
+
+                    model.train()
+
+                end_time = time.perf_counter()
+                Time = np.append(Time, end_time - start_time)
+                if len(Time) == hp.clear_Time:
+                    temp_value = np.mean(Time)
+                    Time = np.delete(
+                        Time, [i for i in range(len(Time))], axis=None)
+                    Time = np.append(Time, temp_value)
+
+if __name__ == "__main__":
+
+    parser = argparse.ArgumentParser()
+    parser.add_argument('--restore_step', type=int, default=0)
+    args = parser.parse_args()
+
+    main(args)